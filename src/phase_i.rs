--- conflicted
+++ resolved
@@ -11,12 +11,7 @@
 use crate::fingerprint::{self, Fingerprint};
 use crate::normalize;
 
-<<<<<<< HEAD
 // Read a file's contents into memory and normalize/fingerprint it
-=======
-// Read a file's contents into memory, count its number of lines,
-// and normalize/fingerprint it
->>>>>>> 20ec5d23
 // k, t are fingerprint params
 fn analyze_file(path: &Path, k: i32, t: i32) -> io::Result<Vec<Fingerprint>> {
     // read file text
@@ -130,7 +125,6 @@
                 Fingerprint { hash: 711221822, lines: (1, 3) }, 
                 Fingerprint { hash: 981235476, lines: (3, 4) }, 
                 Fingerprint { hash: 678832721, lines: (4, 5) }];
-            let exp_lines = 5;
 
             // k=5, t=10
             let out_fps = analyze_file(
