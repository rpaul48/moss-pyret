--- conflicted
+++ resolved
@@ -37,68 +37,11 @@
 fn find_overlaps<'a>(hash_to_subs: &'a FnvHashMap<i64, HashSet<&Sub>>, threshold: f64)
     -> Vec<SubPair<'a>> {
 
-        // ensure 0 <= threshold <= 1
-        if (threshold < 0.0) || (threshold > 1.0) {
-            err!("The input percentile threshold must be between 0 and 1 inclusive.");
-        }
-
-<<<<<<< HEAD
-        // a map whose keys are pairs (sets of size 2) of subs and whose values are sets of hashes
-        let mut pairs_to_hashes: HashMap<BTreeSet<&Sub>, HashSet<i64>> = HashMap::new();
-
-        // the highest HashSet<i64> size value in the pairs_to_hashes map, to be updated
-        let mut max_num_hashes: usize = 0;
-
-        // iterate through hash_to_subs by key
-        for (hash, subs) in hash_to_subs {
-            // if the current key has a value containing more than one entry, make pairs
-            let subs_len: usize = subs.len();
-            if subs_len > 1 {
-                // get all possible pairs of submissions within subs
-                let ordered_subs: Vec<&&Sub> = Vec::from_iter(subs.iter());
-                let mut i: usize = 0;
-
-                while i < (subs_len - 1) {
-                    let mut j: usize = i + 1;
-                    while j < (subs_len) {
-                        // the current pair of submissions, represented as an unordered set
-                        let mut sub_btset: BTreeSet<&Sub> = BTreeSet::new();
-                        sub_btset.insert(*ordered_subs[i]);
-                        sub_btset.insert(*ordered_subs[j]);
-
-                            // retrieve the size of the current value set, account for the
-                            // current element, which may or may not be added
-                            let mut num_hashes: usize = 0;
-                            let cur_val: Option<&HashSet<i64>> = pairs_to_hashes.get(&sub_btset);
-                            match cur_val {
-                                None => { num_hashes += 1; }
-                                Some(set) => {
-                                    if set.contains(&hash) {
-                                        // the hash wont be added to the set
-                                        num_hashes = set.len();
-                                    } else {
-                                        // the hash will be added to the set
-                                        num_hashes = set.len() + 1;
-                                    }
-                                }
-                            }
-
-                            // update max_num_hashes if the size of the current value set is
-                            // larger than the current value
-                            if num_hashes > max_num_hashes {
-                                max_num_hashes = num_hashes;
-                            }
-
-                            // if sub_pair is not already a key in pairs_to_hashes, add it and
-                            // make it map to a set containing hash; otherwise, add hash to the
-                            // set sub_pair already maps to
-                            pairs_to_hashes.entry(sub_btset)
-                                .or_insert_with(HashSet::new)
-                                .insert(*hash);
-                        j += 1;
-                    }
-                    i += 1;
-=======
+    // ensure 0 <= threshold <= 1
+    if (threshold < 0.0) || (threshold > 1.0) {
+        err!("The input percentile threshold must be between 0 and 1 inclusive.");
+    }
+
     // a map whose keys are pairs (sets of size 2) of subs and whose values are sets of hashes
     let mut pairs_to_hashes: HashMap<BTreeSet<&Sub>, HashSet<i64>> = HashMap::new();
 
@@ -107,10 +50,9 @@
 
     // iterate through hash_to_subs by key
     for (hash, subs) in hash_to_subs {
-        // if the current key has a value containing more than one entry
+        // if the current key has a value containing more than one entry, make pairs
         let subs_len: usize = subs.len();
         if subs_len > 1 {
-
             // get all possible pairs of submissions within subs
             let ordered_subs: Vec<&&Sub> = Vec::from_iter(subs.iter());
             let mut i: usize = 0;
@@ -118,20 +60,30 @@
             while i < (subs_len - 1) {
                 let mut j: usize = i + 1;
                 while j < (subs_len) {
-                    // the current pair of submissions
+                    // the current pair of submissions, represented as an unordered set
                     let mut sub_btset: BTreeSet<&Sub> = BTreeSet::new();
                     sub_btset.insert(*ordered_subs[i]);
                     sub_btset.insert(*ordered_subs[j]);
 
-                        // update max_num_hashes if the size of the current value set is
-                        // larger than the current value
+                        // retrieve the size of the current value set, account for the
+                        // current element, which may or may not be added
                         let mut num_hashes: usize = 0;
                         let cur_val: Option<&HashSet<i64>> = pairs_to_hashes.get(&sub_btset);
                         match cur_val {
-                            None => {}
-                            Some(set) => { num_hashes = set.len(); }
+                            None => { num_hashes += 1; }
+                            Some(set) => {
+                                if set.contains(&hash) {
+                                    // the hash wont be added to the set
+                                    num_hashes = set.len();
+                                } else {
+                                    // the hash will be added to the set
+                                    num_hashes = set.len() + 1;
+                                }
+                            }
                         }
 
+                        // update max_num_hashes if the size of the current value set is
+                        // larger than the current value
                         if num_hashes > max_num_hashes {
                             max_num_hashes = num_hashes;
                         }
@@ -141,30 +93,23 @@
                         // set sub_pair already maps to
                         pairs_to_hashes.entry(sub_btset)
                             .or_insert_with(HashSet::new)
-                            .insert(hash);
+                            .insert(*hash);
                     j += 1;
->>>>>>> 20ec5d23
                 }
                 i += 1;
             }
+            i += 1;
         }
     }
-
-<<<<<<< HEAD
-        // iterate through pairs_to_hashes, add a SubPair corresponding to each key-value pair
-        // to the subpairs Vec, which will eventually be returned as output
-        let mut subpairs: Vec<SubPair> = Vec::new();
-=======
+    
     // iterate through pairs_to_hashes, add a SubPair corresponding to each key-value pair
-    // to subpairs
+    // to the subpairs Vec, which will eventually be returned as output
     let mut subpairs: Vec<SubPair> = Vec::new();
->>>>>>> 20ec5d23
 
     for (sub_btset, matching_hashes) in pairs_to_hashes {
         let mut sub_btset_iter = sub_btset.iter();
         let num_hashes: usize = matching_hashes.len();
 
-<<<<<<< HEAD
             // the two subs in the subpairs
             let sub_a: &Sub = sub_btset_iter.next().unwrap();
             let sub_b: &Sub = sub_btset_iter.next().unwrap();
@@ -220,8 +165,8 @@
         // sort the pair_hash_tuples vec by descending percentile (same as sort by num of matches)
         subpairs.sort_by(|a, b| b.percentile.partial_cmp(&a.percentile).unwrap());
 
-        // return the populated, sorted output
-        subpairs
+    // return the populated, sorted output
+    subpairs
 }
 
 #[cfg(test)]
@@ -526,23 +471,4 @@
         Ok(())
     }
 
-=======
-        let sp: SubPair = SubPair {
-            a: sub_btset_iter.next().unwrap(),
-            a_percent: 0.0,
-            b: sub_btset_iter.next().unwrap(),
-            b_percent: 0.0,
-            matches: matching_hashes,
-            percentile: (num_hashes / max_num_hashes) as f64
-        };
-
-        subpairs.push(sp);
-    }
-
-    // sort the pair_hash_tuples vec by descending number of matches
-    subpairs.sort_by(|a, b| a.matches.len().cmp(&b.matches.len()));
-
-    // return the populated, sorted output
-    subpairs
->>>>>>> 20ec5d23
 }