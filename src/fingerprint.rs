/* fingerprint.rs: Document fingerprinting using robust winnowing */

use crate::normalize::NormText;

// the base value used by the hash function, usually the size of the character set
static BASE: i64 = 256;

<<<<<<< HEAD
// the guarantee threshold, or the min substring length at which matches are guaranteed to be caught
static t: i32 = 10;

// the window size
static w: i32 = t - k + 1;

// the (preferably prime) base value used by the hash function
static base: i64 = 31;

// whether to transform all characters to lowercase
static ALL_TO_LOWER: bool = true;
=======
// the prime modulus for all hash calculations to be done under, which represents the range of
// possible hash values (0, PRIME_MODULUS]
static PRIME_MODULUS: i64 = 5381;
>>>>>>> 7d50b4a7

// A Fingerprint contains a hash of a k-gram within a document,
// and the range of line numbers to which that k-gram corresponds, inclusive
#[derive(Debug, Hash, Eq, PartialEq, Copy, Clone, PartialOrd, Ord)]
pub struct Fingerprint {
    pub hash: i64,
    pub lines: (i32, i32)
}

// computes the Fingerprints of a normalized document using robust winnowing
// input k represents the noise threshold; matches shorter than it are not considered
// input t represents the the min substring length at which matches are guaranteed to be caught
pub fn fingerprint(nt: NormText, k: i32, t: i32) -> Vec<Fingerprint> {
    // the text field of the input NormText
    let doc: &String = &nt.value;
    let len: i32 = doc.chars().count() as i32;

    // the output Vec<Fingerprint>, to be populated if possible
    let mut fingerprints: Vec<Fingerprint> = Vec::new();

    // only attempt to fingerprint if the normalized string is greater than the noise threshold
    if len > k {
        // construct k-grams, a Vec<str>
        let mut kgrams: Vec<&str> = Vec::new();
        let mut start: usize = 0;
        let mut end: usize = k as usize;

        while end <= len as usize {
            let next_kgram = &doc[start..end];
            kgrams.push(next_kgram);
            start += 1; end += 1;
        }

        // rolling hash each k-gram, constructing a vector of i32s
        let mut hashed_kgrams = rolling_hash(kgrams);

        // the window size for winnowing
        let w: i32 = t - k + 1;

        // checks windows of hashes of length w, uses robust winnowing to select fingerprints
        let mut fingerprint_tuples: Vec<(i64, usize)> = robust_winnow(hashed_kgrams, w as usize);

        // combine fingerprint tuples with original line numbers, make Fingerprint structs
        for tuple in fingerprint_tuples.iter() {
            let hash: i64 = tuple.0;
            let start_line: i32 = nt.line_number(tuple.1 as i32);
            let end_line: i32 = nt.line_number(tuple.1 as i32 + k - 1);
            let fingerprint: Fingerprint = Fingerprint {
                hash: hash,
                lines: (start_line, end_line)
            };
            fingerprints.push(fingerprint);
        }
    }
    fingerprints
}

// The robust winnowing algorithm, which takes in a Vec<i64> of hashes and returns the fingerprints,
// or a Vec<(i64, usize)>, which represents a subset of the input hashes paired with their index
// In each window select the minimum hash value. If possible break ties by selecting
// the same hash as the window one position to the left. If not, select the rightmost minimal hash.
// Save all selected hashes as the fingerprints of the document.
fn robust_winnow(hashed_kgrams: Vec<i64>, window_size: usize) -> Vec<(i64, usize)> {

    let max_window_index: usize = hashed_kgrams.len() as usize;
    let mut window_start: usize = 0;
    let mut window_end: usize = window_size;

    let mut fingerprint_tuples: Vec<(i64, usize)> = Vec::new();
    let mut prev_fingerprint: Option<(i64, usize)> = None;

    // check all windows of size w in the hashed kgrams
    while window_end <= max_window_index {
        let window = &hashed_kgrams[window_start..window_end];

        // find the minimum hash(es) of the current window
        let mut cur_mins: Vec<(i64, usize)> = Vec::new();
        let mut cur_window_index_counter: usize = 0;

        for hash in window.iter() {
            let index: usize = window_start + cur_window_index_counter;
            let potential_fingerprint: (i64, usize) = (*hash, index);

            if cur_mins.is_empty() {
                cur_mins.push(potential_fingerprint);
            } else if hash < &cur_mins[0].0 {
                cur_mins = vec![potential_fingerprint]
            } else if hash == &cur_mins[0].0 {
                cur_mins.push(potential_fingerprint);
            }
            cur_window_index_counter += 1;
        }

        // compare cur_mins with prev_fingerprint to determine whether to update fingerprint_tuples
        match prev_fingerprint {
            // if no fingerprints have been identified Pyret
            None => {
                let next_fingerprint_tuple: (i64, usize) = *cur_mins.last().unwrap();
                fingerprint_tuples.push(next_fingerprint_tuple);
                prev_fingerprint = Some(next_fingerprint_tuple);
            }
            Some(fp) => {
                // if none of cur_mins is the previous fingerprint, select the rightmost hash
                if !cur_mins.contains(&fp) {
                    let next_fingerprint_tuple: (i64, usize) = *cur_mins.last().unwrap();
                    fingerprint_tuples.push(next_fingerprint_tuple);
                    prev_fingerprint = Some(next_fingerprint_tuple);
                }
            }
        }
        window_start += 1; window_end += 1;
    }
    fingerprint_tuples
}

// a rolling hash function for a vector of strings
// assumes each "kgram" &str in the input Vec is of length k
fn rolling_hash(mut kgrams: Vec<&str>) -> Vec<i64> {
    let len = kgrams.len();

    // the output vector of hashes, which is returned when the entirety of the input is hashed
    let mut output: Vec<i64> = Vec::new();
    let mut prev_first_char: Option<char> = None;

    while output.len() < len {
        let cur_str: &str = kgrams[0];
        kgrams = kgrams[1..].to_vec();

        let mut cur_first_char: char = cur_str.chars().next().unwrap().to_lowercase().next().unwrap();
        let mut cur_last_char: char = cur_str.chars().last().unwrap().to_lowercase().next().unwrap();

        match prev_first_char {
            // if the current iteration is the first string being hashed
            None => {
                // appends the hash of the first string to the output vector
                output.push(hash(cur_str));
            }
            // if at least one string has already been hashed
            Some(c) => {
                // calculates the hash of the current string using the previous hash
                let str_len = cur_str.chars().count() as i64;
                let prev_hash: &i64 = output.last().unwrap();

                // calculates the portion represented by the previous hash's first character
                let prev_first_char_component =
                    (c as i64 * mod_exp(BASE, str_len - 1, PRIME_MODULUS)) % PRIME_MODULUS;

                // calculates the current hash by removing the previous first character's component,
                // multiplying the remaining k-1 chars by BASE, and adding the new character
                let hash: i64 = ((prev_hash + PRIME_MODULUS - prev_first_char_component) * BASE
                + cur_last_char as i64) % PRIME_MODULUS;

                // appends the hash of the current string to the output vector
                output.push(hash);
            }
        }
        //sets prev_first_char equal to the first character of the current string
        prev_first_char = Some(cur_first_char);
    }
    output
}

// a simple, non-rolling hash function for strings
// only matches the output of rolling_hash() when the input str is of length k
fn hash(str: &str) -> i64 {
    let len = str.chars().count() as usize;
    let mut hash_val: i64 = 0;

    // for each character c in the string, the value c multiplied by the modular exponent
    // of (length of string - index of character - 1) is added to hash_val
    for (i, c) in str.chars().enumerate() {
        let char_lowered: i64 = c.to_lowercase().next().unwrap() as i64;
        hash_val = (hash_val + (char_lowered * mod_exp(BASE, (len - i) as i64 - 1, PRIME_MODULUS))
        % PRIME_MODULUS) % PRIME_MODULUS;
    }

    hash_val
}

// a modular exponentiation function, which calculates the remainder when base is raised to
// the power of exponent and divided by modulus
fn mod_exp(mut base: i64, mut exponent: i64, modulus: i64) -> i64 {
    if modulus == 1 {
        0
    } else {
        let mut output = 1;
        base = base % modulus;
        while exponent > 0 {
            if exponent % 2 == 1 {
                output = output * base % modulus;
            }
            exponent = exponent >> 1;
            base = base * base % modulus
        }
        output
    }
}

#[cfg(test)]
mod tests {
    use super::*;
    // tests for helper functions
    #[test]
    // tests the hash() function for basic attributes
    fn basic_hash_tests() {
        assert_eq!(hash(""), 0, "tests the empty string case");
        assert_eq!(hash("a"), 97, "tests that the hash of a single character string is its code point");
        assert_eq!(hash("abcdefg"), hash("abcdefg"), "equal outputs for equal inputs");

        assert_ne!(hash("abc"), hash("bac"), "different hash for rearranged characters");
        assert_ne!(hash("ab"), hash("a b"), "hashes spaces");
    }

    #[test]
    // tests the rolling_hash() function for basic attributes
    fn basic_rolling_hash_tests() {
        let mut empty: Vec<&str> = Vec::new();
        let mut one_char: Vec<&str> = vec!["a"];
        let mut three_kgrams: Vec<&str> = vec!["abcd", "bcde", "cdef"];
        let mut three_kgrams_copy: Vec<&str> = vec!["abcd", "bcde", "cdef"];
        let three_kgrams_hashed = rolling_hash(three_kgrams);

        assert_eq!(rolling_hash(empty).len(), 0, "outputs an empty vector for an empty input vector");
        assert_eq!(rolling_hash(one_char)[0], 97, "hash of a single character is a code point");
        assert_eq!(three_kgrams_hashed.len(), 3, "outputs three hash values");
        assert_eq!(rolling_hash(three_kgrams_copy), three_kgrams_hashed, "duplicate vectors");
    }

    #[test]
    // tests that the rolling hash produces the same hash values as the naive hash
    fn hash_vs_rolling_hash() {
        let mut one_kgram: Vec<&str> = vec!["there is one kgram!"];
        let mut three_kgrams: Vec<&str> = vec!["abcde", "bcdef", "cdefg"];
        let mut special_chars: Vec<&str> = vec!["$ 1:", " 1:,", "1:,a", ":,aA"];

        assert_eq!(rolling_hash(one_kgram), vec![hash("there is one kgram!")]);
        assert_eq!(rolling_hash(three_kgrams), vec![hash("abcde"), hash("bcdef"), hash("cdefg")]);
        assert_eq!(rolling_hash(special_chars), vec![hash("$ 1:"), hash(" 1:,"), hash("1:,a"), hash(":,aA")]);
    }

    #[test]
    // tests robust_winnow() on hand-verified examples
    fn hand_verified_robust_winnow() {
        // single window to be winnowed
        let single_window: Vec<i64> = vec![13, 4, 72, 3];
        let expected_output: Vec<(i64, usize)> = vec![(3, 3)];

        assert_eq!(robust_winnow(single_window, 4), expected_output);



        // from Stanford MOSS paper
        let paper_example: Vec<i64> = vec![77, 74, 42, 17, 98, 50, 17, 98, 8, 88, 67, 39, 77, 74, 42, 17, 98];
        let expected_output: Vec<(i64, usize)> = vec![(17, 3), (17, 6), (8, 8), (39, 11), (17, 15)];

        assert_eq!(robust_winnow(paper_example, 4), expected_output);
    }

/*
    #[test]
    // tests fingerprint() on a hand-verified example (from Stanford MOSS paper)
    fn verified_fingerprint() {


    } */

}<|MERGE_RESOLUTION|>--- conflicted
+++ resolved
@@ -5,23 +5,9 @@
 // the base value used by the hash function, usually the size of the character set
 static BASE: i64 = 256;
 
-<<<<<<< HEAD
-// the guarantee threshold, or the min substring length at which matches are guaranteed to be caught
-static t: i32 = 10;
-
-// the window size
-static w: i32 = t - k + 1;
-
-// the (preferably prime) base value used by the hash function
-static base: i64 = 31;
-
-// whether to transform all characters to lowercase
-static ALL_TO_LOWER: bool = true;
-=======
 // the prime modulus for all hash calculations to be done under, which represents the range of
 // possible hash values (0, PRIME_MODULUS]
-static PRIME_MODULUS: i64 = 5381;
->>>>>>> 7d50b4a7
+static PRIME_MODULUS: i64 = 2147483647; // 5381;
 
 // A Fingerprint contains a hash of a k-gram within a document,
 // and the range of line numbers to which that k-gram corresponds, inclusive
