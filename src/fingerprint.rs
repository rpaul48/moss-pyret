/* fingerprint.rs: Document fingerprinting using robust winnowing */

use crate::normalize::NormText;
use crate::normalize::normalize;

// the base value used by the hash function, usually the size of the character set
static BASE: i64 = 256;

<<<<<<< HEAD
// the prime modulus for all hash calculations to be done under, which also represents the
// range of possible hash values in the output of finerprint() (0, PRIME_MODULUS]
=======
// the prime modulus for all hash calculations to be done under, which represents the range of
// possible hash values (0, PRIME_MODULUS]
>>>>>>> 60f5df25
static PRIME_MODULUS: i64 = 2147483647;

// A Fingerprint contains a hash of a k-gram within a document,
// and the range of line numbers to which that k-gram corresponds, inclusive
#[derive(Debug, Hash, Eq, PartialEq, Copy, Clone, PartialOrd, Ord)]
pub struct Fingerprint {
    pub hash: i64,
    pub lines: (i32, i32)
}

// computes the Fingerprints of a normalized document using robust winnowing
// input k represents the noise threshold; matches shorter than it are not considered
// input t represents the the min substring length at which matches are guaranteed to be caught
pub fn fingerprint(nt: NormText, k: i32, t: i32) -> Vec<Fingerprint> {
    // the text field of the input NormText
    let doc: &String = &nt.value;
    let len: i32 = doc.chars().count() as i32;

    // the output Vec<Fingerprint>, to be populated if possible
    let mut fingerprints: Vec<Fingerprint> = Vec::new();

    // only attempt to fingerprint if the normalized string is greater than the noise threshold
    if len > k {
        // construct k-grams, a Vec<str>
        let mut kgrams: Vec<&str> = Vec::new();
        let mut start: usize = 0;
        let mut end: usize = k as usize;

        while end <= len as usize {
            let next_kgram = &doc[start..end];
            kgrams.push(next_kgram);
            start += 1; end += 1;
        }

        // rolling hash each k-gram, constructing a vector of i32s
        let hashed_kgrams = rolling_hash(kgrams);

        // the window size for winnowing
        let w: i32 = t - k + 1;

        // checks windows of hashes of length w, uses robust winnowing to select fingerprints
        let fingerprint_tuples: Vec<(i64, usize)> = robust_winnow(hashed_kgrams, w as usize);

        // combine fingerprint tuples with original line numbers, make Fingerprint structs
        for tuple in fingerprint_tuples.iter() {
            let hash: i64 = tuple.0;
            let start_line: i32 = nt.line_number(tuple.1 as i32);
            let end_line: i32 = nt.line_number(tuple.1 as i32 + k - 1);
            let fingerprint: Fingerprint = Fingerprint {
                hash: hash,
                lines: (start_line, end_line)
            };
            fingerprints.push(fingerprint);
        }
    }
    fingerprints
}

// the robust winnowing algorithm; takes in a Vec<i64> of hashes and returns the fingerprints,
// or a Vec<(i64, usize)>, which represents a subset of the input hashes paired with their index
// In each window select the minimum hash value. If possible break ties by selecting
// the same hash as the window one position to the left. If not, select the rightmost minimal hash.
// Save all selected hashes as the fingerprints of the document.
fn robust_winnow(hashed_kgrams: Vec<i64>, window_size: usize) -> Vec<(i64, usize)> {

    let max_window_index: usize = hashed_kgrams.len() as usize;
    let mut window_start: usize = 0;
    let mut window_end: usize = window_size;

    // the output Vec, to be populated
    let mut fingerprint_tuples: Vec<(i64, usize)> = Vec::new();
    let mut prev_fingerprint: Option<(i64, usize)> = None;

    // if the window size is greater than the number of hashed kgrams, return rightmost min kgram
    if window_end > max_window_index {
        // find the minimum hash(es) in hashed_kgrams
        let mut cur_mins: Vec<(i64, usize)> = Vec::new();

        for (i, hash) in hashed_kgrams.iter().enumerate() {
            let potential_fingerprint: (i64, usize) = (*hash, i);
            if cur_mins.is_empty() {
                cur_mins.push(potential_fingerprint);
            } else if hash < &cur_mins[0].0 {
                cur_mins = vec![potential_fingerprint]
            } else if hash == &cur_mins[0].0 {
                cur_mins.push(potential_fingerprint);
            }
        }

        //add the rightmost minimum hash tuple to the output Vec
        fingerprint_tuples.push(*cur_mins.last().unwrap());

    } else {
        // check all windows of size w in the hashed kgrams
        while window_end <= max_window_index {
            let window = &hashed_kgrams[window_start..window_end];

            // find the minimum hash(es) of the current window
            let mut cur_mins: Vec<(i64, usize)> = Vec::new();
            let mut cur_window_index_counter: usize = 0;

            for hash in window.iter() {
                let index: usize = window_start + cur_window_index_counter;
                let potential_fingerprint: (i64, usize) = (*hash, index);

                if cur_mins.is_empty() {
                    cur_mins.push(potential_fingerprint);
                } else if hash < &cur_mins[0].0 {
                    cur_mins = vec![potential_fingerprint]
                } else if hash == &cur_mins[0].0 {
                    cur_mins.push(potential_fingerprint);
                }
                cur_window_index_counter += 1;
            }

            // compare cur_mins and prev_fingerprint to see whether to update fingerprint_tuples
            match prev_fingerprint {
                // if no fingerprints have been identified Pyret
                None => {
                    let next_fingerprint_tuple: (i64, usize) = *cur_mins.last().unwrap();
                    fingerprint_tuples.push(next_fingerprint_tuple);
                    prev_fingerprint = Some(next_fingerprint_tuple);
                }
                Some(fp) => {
                    // if none of cur_mins is the previous fingerprint, select the rightmost hash
                    if !cur_mins.contains(&fp) {
                        let next_fingerprint_tuple: (i64, usize) = *cur_mins.last().unwrap();
                        fingerprint_tuples.push(next_fingerprint_tuple);
                        prev_fingerprint = Some(next_fingerprint_tuple);
                    }
                }
            }
            window_start += 1; window_end += 1;
        }
    }
    fingerprint_tuples
}

// a rolling hash function for a vector of strings
// assumes each "kgram" &str in the input Vec is of length k
fn rolling_hash(mut kgrams: Vec<&str>) -> Vec<i64> {
    let len = kgrams.len();

    // the output vector of hashes, which is returned when the entirety of the input is hashed
    let mut output: Vec<i64> = Vec::new();
    let mut prev_first_char: Option<char> = None;

    while output.len() < len {
        let cur_str: &str = kgrams[0];
        kgrams = kgrams[1..].to_vec();

<<<<<<< HEAD
        let mut cur_first_char: char =
            cur_str.chars().next().unwrap().to_lowercase().next().unwrap();
        let mut cur_last_char: char =
            cur_str.chars().last().unwrap().to_lowercase().next().unwrap();
=======
        let cur_first_char: char = cur_str.chars().next().unwrap().to_lowercase().next().unwrap();
        let cur_last_char: char = cur_str.chars().last().unwrap().to_lowercase().next().unwrap();
>>>>>>> 60f5df25

        match prev_first_char {
            // if the current iteration is the first string being hashed
            None => {
                // appends the hash of the first string to the output vector
                output.push(hash(cur_str));
            }
            // if at least one string has already been hashed
            Some(c) => {
                // calculates the hash of the current string using the previous hash
                let str_len = cur_str.chars().count() as i64;
                let prev_hash: &i64 = output.last().unwrap();

                // calculates the portion represented by the previous hash's first character
                let prev_first_char_component =
                    (c as i64 * mod_exp(BASE, str_len - 1, PRIME_MODULUS)) % PRIME_MODULUS;

                // calculates the current hash by removing the prev first character's component,
                // multiplying the remaining k-1 chars by BASE, and adding the new character;
                // PRIME_MODULUS is added to prev_hash to prevent underflow
                let hash: i64 = ((prev_hash + PRIME_MODULUS - prev_first_char_component) * BASE
                + cur_last_char as i64) % PRIME_MODULUS;

                // appends the hash of the current string to the output vector
                output.push(hash);
            }
        }
        //sets prev_first_char equal to the first character of the current string
        prev_first_char = Some(cur_first_char);
    }
    output
}

// a simple, non-rolling hash function for strings
// only matches the output of rolling_hash() when the input str is of length k
fn hash(str: &str) -> i64 {
    let len = str.chars().count() as usize;
    let mut hash_val: i64 = 0;

    // for each character c in the string, the value c multiplied by the modular exponent
    // of (length of string - index of character - 1) is added to hash_val
    for (i, c) in str.chars().enumerate() {
        let char_lowered: i64 = c.to_lowercase().next().unwrap() as i64;
        hash_val = (hash_val + (char_lowered * mod_exp(BASE, (len - i) as i64 - 1, PRIME_MODULUS))
        % PRIME_MODULUS) % PRIME_MODULUS;
    }

    hash_val
}

// a modular exponentiation function, which calculates the remainder when base is raised to
// the power of exponent and divided by modulus
fn mod_exp(mut base: i64, mut exponent: i64, modulus: i64) -> i64 {
    if modulus == 1 {
        0
    } else {
        let mut output = 1;
        base = base % modulus;
        while exponent > 0 {
            if exponent % 2 == 1 {
                output = output * base % modulus;
            }
            exponent = exponent >> 1;
            base = base * base % modulus
        }
        output
    }
}

#[cfg(test)]
mod tests {
    use super::*;

    #[test]
    // tests that mod_exp performs modular exponentiation as expected
    fn mod_exp_test() {
        assert_eq!(mod_exp(2, 5, 1), 0, "zero when mod 1");
        assert_eq!(mod_exp(3, 3, 82), 27, "normal exponent when much less than mod");
        assert_eq!(mod_exp(3, 4, 82), 81, "normal exponent when less than mod");
        assert_eq!(mod_exp(2, 5, 32), 0, "zero when base^exp equals mod");
        assert_eq!(mod_exp(2, 6, 32), 0, "zero when base^exp divisible by mod");
        assert_eq!(mod_exp(3, 5, 82), 79, "wraps around when base^exp exceeds mod");
        assert_eq!(mod_exp(19, 7, 123), 112, "can wrap around mod several times");
    }

    #[test]
    // tests hash() and rolling_hash() for empty inputs
    fn empty_input_hash() {
        let mut empty: Vec<&str> = Vec::new();

        assert_eq!(hash(""), 0);
        assert_eq!(rolling_hash(empty), vec![]);
    }

    #[test]
    // tests that single character strings are always represented as their code points after
    // hashing, with the exception of capital letters having the same value as lowercase counterparts
    fn code_points() {
        assert_eq!(hash("!"), 33);
        assert_eq!(hash("M"), 109);
        assert_eq!(hash("m"), 109);
        assert_eq!(hash("é"), 233);
        assert_eq!(rolling_hash(vec!["!", "M", "m", "é"]), vec![33, 109, 109, 233]);
    }

    #[test]
    // tests that hash() and rolling_hash() are case insensitive
    fn case_insensitive() {
        let mut lowercase_kgrams: Vec<&str> = vec!["this is a te", "his is a tes", "is is a test"];
        let mut mixcase_kgrams: Vec<&str> = vec!["tHis IS a TE", "his is a tes", "IS IS A TEST"];
        let mut uppercase_kgrams: Vec<&str> = vec!["THIS IS A TE", "HIS IS A TES", "IS IS A TEST"];

        assert_eq!(hash("a"), hash("A"));
        assert_eq!(hash("hello"), hash("HeLLo"));
        assert_eq!(rolling_hash(lowercase_kgrams), rolling_hash(mixcase_kgrams.to_owned()));
        assert_eq!(rolling_hash(mixcase_kgrams.to_owned()), rolling_hash(uppercase_kgrams));
    }

    #[test]
    // tests that hash() and rolling_hash() consider the order of characters
    fn rearranged_characters() {
        let mut arrange_1: Vec<i64> = rolling_hash(vec!["aba", "bab", "abb"]);
        let mut arrange_2: Vec<i64> = rolling_hash(vec!["aab", "abb", "bba"]);

        assert_ne!(hash("abc"), hash("bac"));
        assert_ne!(hash("this is a test"), hash("a test this is"));
        assert_ne!(arrange_1[0], arrange_2[0]);
        assert_ne!(arrange_1[1], arrange_2[1]);
        assert_ne!(arrange_1[2], arrange_2[2]);
    }

    #[test]
    // tests that distinct calls to identical inputs to hash() and rolling_hash() yield identical outputs
    fn equal_input_equal_output() {
        let mut three_kgrams: Vec<&str> = vec!["abcd", "bcde", "cdef"];
        let mut three_kgrams_hashed: Vec<i64> = rolling_hash(three_kgrams);
        let mut three_kgrams_copy: Vec<&str> = vec!["abcd", "bcde", "cdef"];

        assert_eq!(hash("abcdefg"), hash("abcdefg"));
        assert_eq!(hash("@ 3 df KM34,;."), hash("@ 3 df KM34,;."));
        assert_eq!(rolling_hash(three_kgrams_copy), three_kgrams_hashed);
    }

    #[test]
    // tests that hash() and rolling_hash() do not overflow on lengthy inputs
    fn no_overflow() {
        let long_input: i64 = hash("The quick brown fox jumps over the lazy dog");
        let high_code_points: i64 = hash("ó { |~ û ÿ ©÷ ó { |~ û ÿ ©÷ ó { |~ û ÿ ©÷");
        let mut large_kgrams: Vec<i64> = rolling_hash(vec!["each string is pretty long in this V",
        "ach string is pretty long in this Ve", "ch string is pretty long in this Vec"]);

        assert_eq!(long_input < PRIME_MODULUS, true);
        assert_eq!(high_code_points < PRIME_MODULUS, true);
        assert_eq!(large_kgrams[0] < PRIME_MODULUS, true);
        assert_eq!(large_kgrams[1] < PRIME_MODULUS, true);
        assert_eq!(large_kgrams[2] < PRIME_MODULUS, true);
    }

    #[test]
    // tests that rolling_hash() does not allow underflow when the first character component is
    // greater than the rest
    fn no_underflow() {
        let underflow_test: Vec<i64> = rolling_hash(vec!["ÿ!0", "!0!"]);

        assert_eq!(underflow_test[1] > 0, true);
    }

    #[test]
    // tests the output Vec of the rolling_hash() is the same length as the input Vec
    fn rolling_hash_output_length() {
        assert_eq!(rolling_hash(vec!["ab", "bc", "cd", "de", "ef"]).len(), 5);
    }

    #[test]
    // tests that the rolling hash produces the same hash values as the naive hash
    fn hash_vs_rolling_hash() {
        let mut one_kgram: Vec<&str> = vec!["there is one kgram!"];
        let mut three_kgrams: Vec<&str> = vec!["abcde", "bcdef", "cdefg"];
        let mut special_chars: Vec<&str> = vec!["$ 1:", " 1:,", "1:,a", ":,aA"];
        let mut spec_indiv_hashes = vec![hash("$ 1:"), hash(" 1:,"), hash("1:,a"), hash(":,aA")];

        assert_eq!(rolling_hash(one_kgram), vec![hash("there is one kgram!")]);
        assert_eq!(rolling_hash(three_kgrams), vec![hash("abcde"), hash("bcdef"), hash("cdefg")]);
        assert_eq!(rolling_hash(special_chars), spec_indiv_hashes);
    }

    #[test]
    // tests that the min is properly selected from a single window
    fn single_window_winnow() {
        let input: Vec<i64> = vec![13, 4, 72, 3];
        let output: Vec<(i64, usize)> = vec![(3, 3)];

        assert_eq!(robust_winnow(input, 4), output, "single window to be winnowed");
    }

    #[test]
    // tests that each member is selected as a fingeprint when the window size is 1
    fn smallest_window_size() {
        let input: Vec<i64> = vec![2, 2, 13, 64, 64, 2];
        let output: Vec<(i64, usize)> = vec![(2, 0), (2, 1), (13, 2), (64, 3), (64, 4), (2, 5)];

        assert_eq!(robust_winnow(input, 1), output, "window size of 1");
    }

    #[test]
    // tests that the rightmost min hash is selected as expected (when the left may not be)
    fn rightmost_selected() {
        let input: Vec<i64> = vec![2, 2, 13, 64, 64, 2];
        let output: Vec<(i64, usize)> = vec![(2, 1), (13, 2), (64, 4), (2, 5)];

        assert_eq!(robust_winnow(input, 2), output, "window size of 2, breaks ties right min");
    }

    #[test]
    // tests that the leftmost min hash is selected when possible (when in prev window)
    fn leftmost_selected() {
        let input: Vec<i64> = vec![2, 2, 13, 64, 9, 2];
        let output: Vec<(i64, usize)> = vec![(2, 1), (9, 4), (2, 5)];

        assert_eq!(robust_winnow(input, 3), output, "window size of 3, breaks ties left min");
    }

    #[test]
    // tests a hand-verified lengthy example on various window sizes
    fn lengthy_hand_verified() {
        let input: Vec<i64> = vec![4743, 2048, 728, 2741, 2332, 95, 2941, 95, 3040, 1619,
            4384, 3591, 3567, 4851, 4634, 2588, 3936, 1957, 3980, 3988, 4718, 4225,
            2120, 2954, 4093, 2298, 1760, 2];

        // window size 2
        let output: Vec<(i64, usize)> = vec![(2048, 1), (728, 2), (2332, 4), (95, 5), (95, 7),
            (1619, 9), (3591, 11), (3567, 12), (4634, 14), (2588, 15), (1957, 17), (3980, 18),
            (3988, 19), (4225, 21), (2120, 22), (2954, 23), (2298, 25), (1760, 26), (2, 27)];

        assert_eq!(robust_winnow(input.to_owned(), 2), output);

        // window size 5
        let output: Vec<(i64, usize)> = vec![(728, 2), (95, 5), (95, 7), (1619, 9), (3567, 12),
            (2588, 15), (1957, 17), (2120, 22), (1760, 26), (2, 27)];

        assert_eq!(robust_winnow(input.to_owned(), 5), output);

        // window size 10
        let output: Vec<(i64, usize)> = vec![(95, 7), (1619, 9), (1957, 17), (1760, 26), (2, 27)];

        assert_eq!(robust_winnow(input.to_owned(), 10), output);

        // window size 20
        let output: Vec<(i64, usize)> = vec![(95, 7), (2, 27)];

        assert_eq!(robust_winnow(input.to_owned(), 20), output);
    }

    #[test]
    // tests robust_winnow() on the example provided in the "Winnowing: Local Algorithms for
    // Document Fingerprinting" paper
    fn paper_verified_robust_winnow() {
        let paper_example: Vec<i64> =
            vec![77, 74, 42, 17, 98, 50, 17, 98, 8, 88, 67, 39, 77, 74, 42, 17, 98];
        let expected_output: Vec<(i64, usize)> = vec![(17, 3), (17, 6), (8, 8), (39, 11), (17, 15)];

        assert_eq!(robust_winnow(paper_example, 4), expected_output);
    }
}<|MERGE_RESOLUTION|>--- conflicted
+++ resolved
@@ -1,18 +1,12 @@
 /* fingerprint.rs: Document fingerprinting using robust winnowing */
 
 use crate::normalize::NormText;
-use crate::normalize::normalize;
 
 // the base value used by the hash function, usually the size of the character set
 static BASE: i64 = 256;
 
-<<<<<<< HEAD
-// the prime modulus for all hash calculations to be done under, which also represents the
-// range of possible hash values in the output of finerprint() (0, PRIME_MODULUS]
-=======
 // the prime modulus for all hash calculations to be done under, which represents the range of
 // possible hash values (0, PRIME_MODULUS]
->>>>>>> 60f5df25
 static PRIME_MODULUS: i64 = 2147483647;
 
 // A Fingerprint contains a hash of a k-gram within a document,
@@ -164,15 +158,10 @@
         let cur_str: &str = kgrams[0];
         kgrams = kgrams[1..].to_vec();
 
-<<<<<<< HEAD
-        let mut cur_first_char: char =
+        let cur_first_char: char = 
             cur_str.chars().next().unwrap().to_lowercase().next().unwrap();
-        let mut cur_last_char: char =
+        let cur_last_char: char = 
             cur_str.chars().last().unwrap().to_lowercase().next().unwrap();
-=======
-        let cur_first_char: char = cur_str.chars().next().unwrap().to_lowercase().next().unwrap();
-        let cur_last_char: char = cur_str.chars().last().unwrap().to_lowercase().next().unwrap();
->>>>>>> 60f5df25
 
         match prev_first_char {
             // if the current iteration is the first string being hashed
@@ -261,7 +250,7 @@
     #[test]
     // tests hash() and rolling_hash() for empty inputs
     fn empty_input_hash() {
-        let mut empty: Vec<&str> = Vec::new();
+        let empty: Vec<&str> = Vec::new();
 
         assert_eq!(hash(""), 0);
         assert_eq!(rolling_hash(empty), vec![]);
@@ -281,9 +270,9 @@
     #[test]
     // tests that hash() and rolling_hash() are case insensitive
     fn case_insensitive() {
-        let mut lowercase_kgrams: Vec<&str> = vec!["this is a te", "his is a tes", "is is a test"];
-        let mut mixcase_kgrams: Vec<&str> = vec!["tHis IS a TE", "his is a tes", "IS IS A TEST"];
-        let mut uppercase_kgrams: Vec<&str> = vec!["THIS IS A TE", "HIS IS A TES", "IS IS A TEST"];
+        let lowercase_kgrams: Vec<&str> = vec!["this is a te", "his is a tes", "is is a test"];
+        let mixcase_kgrams: Vec<&str> = vec!["tHis IS a TE", "his is a tes", "IS IS A TEST"];
+        let uppercase_kgrams: Vec<&str> = vec!["THIS IS A TE", "HIS IS A TES", "IS IS A TEST"];
 
         assert_eq!(hash("a"), hash("A"));
         assert_eq!(hash("hello"), hash("HeLLo"));
@@ -294,8 +283,8 @@
     #[test]
     // tests that hash() and rolling_hash() consider the order of characters
     fn rearranged_characters() {
-        let mut arrange_1: Vec<i64> = rolling_hash(vec!["aba", "bab", "abb"]);
-        let mut arrange_2: Vec<i64> = rolling_hash(vec!["aab", "abb", "bba"]);
+        let arrange_1: Vec<i64> = rolling_hash(vec!["aba", "bab", "abb"]);
+        let arrange_2: Vec<i64> = rolling_hash(vec!["aab", "abb", "bba"]);
 
         assert_ne!(hash("abc"), hash("bac"));
         assert_ne!(hash("this is a test"), hash("a test this is"));
@@ -307,9 +296,9 @@
     #[test]
     // tests that distinct calls to identical inputs to hash() and rolling_hash() yield identical outputs
     fn equal_input_equal_output() {
-        let mut three_kgrams: Vec<&str> = vec!["abcd", "bcde", "cdef"];
-        let mut three_kgrams_hashed: Vec<i64> = rolling_hash(three_kgrams);
-        let mut three_kgrams_copy: Vec<&str> = vec!["abcd", "bcde", "cdef"];
+        let three_kgrams: Vec<&str> = vec!["abcd", "bcde", "cdef"];
+        let three_kgrams_hashed: Vec<i64> = rolling_hash(three_kgrams);
+        let three_kgrams_copy: Vec<&str> = vec!["abcd", "bcde", "cdef"];
 
         assert_eq!(hash("abcdefg"), hash("abcdefg"));
         assert_eq!(hash("@ 3 df KM34,;."), hash("@ 3 df KM34,;."));
@@ -321,7 +310,7 @@
     fn no_overflow() {
         let long_input: i64 = hash("The quick brown fox jumps over the lazy dog");
         let high_code_points: i64 = hash("ó { |~ û ÿ ©÷ ó { |~ û ÿ ©÷ ó { |~ û ÿ ©÷");
-        let mut large_kgrams: Vec<i64> = rolling_hash(vec!["each string is pretty long in this V",
+        let large_kgrams: Vec<i64> = rolling_hash(vec!["each string is pretty long in this V",
         "ach string is pretty long in this Ve", "ch string is pretty long in this Vec"]);
 
         assert_eq!(long_input < PRIME_MODULUS, true);
@@ -349,10 +338,10 @@
     #[test]
     // tests that the rolling hash produces the same hash values as the naive hash
     fn hash_vs_rolling_hash() {
-        let mut one_kgram: Vec<&str> = vec!["there is one kgram!"];
-        let mut three_kgrams: Vec<&str> = vec!["abcde", "bcdef", "cdefg"];
-        let mut special_chars: Vec<&str> = vec!["$ 1:", " 1:,", "1:,a", ":,aA"];
-        let mut spec_indiv_hashes = vec![hash("$ 1:"), hash(" 1:,"), hash("1:,a"), hash(":,aA")];
+        let one_kgram: Vec<&str> = vec!["there is one kgram!"];
+        let three_kgrams: Vec<&str> = vec!["abcde", "bcdef", "cdefg"];
+        let special_chars: Vec<&str> = vec!["$ 1:", " 1:,", "1:,a", ":,aA"];
+        let spec_indiv_hashes = vec![hash("$ 1:"), hash(" 1:,"), hash("1:,a"), hash(":,aA")];
 
         assert_eq!(rolling_hash(one_kgram), vec![hash("there is one kgram!")]);
         assert_eq!(rolling_hash(three_kgrams), vec![hash("abcde"), hash("bcdef"), hash("cdefg")]);
