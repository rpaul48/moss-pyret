/* fingerprint.rs: Document fingerprinting using robust winnowing */

use crate::normalize::NormText;

// the base value used by the hash function, usually the size of the character set
static BASE: i64 = 256;

// the prime modulus for all hash calculations to be done under, which also represents the
// range of possible hash values in the output of finerprint() (0, PRIME_MODULUS]
static PRIME_MODULUS: i64 = 2147483647;

// A Fingerprint contains a hash of a k-gram within a document,
// and the range of line numbers to which that k-gram corresponds, inclusive
#[derive(Debug)]
pub struct Fingerprint {
    pub hash: i64,
    pub lines: (i32, i32)
}

// computes the Fingerprints of a normalized document using robust winnowing
// input k represents the noise threshold; matches shorter than it are not considered
// input t represents the the min substring length at which matches are guaranteed to be caught
pub fn fingerprint(nt: NormText, k: i32, t: i32) -> Vec<Fingerprint> {
    // the text field of the input NormText
    let doc: &String = &nt.value;
    let len: i32 = doc.chars().count() as i32;

    // the output Vec<Fingerprint>, to be populated if possible
    let mut fingerprints: Vec<Fingerprint> = Vec::new();

    // only attempt to fingerprint if the normalized string is greater than the noise threshold
    if len > k {
        // construct k-grams, a Vec<str>
        let mut kgrams: Vec<&str> = Vec::new();
        let mut start: usize = 0;
        let mut end: usize = k as usize;

        while end <= len as usize {
            let next_kgram = &doc[start..end];
            kgrams.push(next_kgram);
            start += 1; end += 1;
        }

        // rolling hash each k-gram, constructing a vector of i32s
        let mut hashed_kgrams = rolling_hash(kgrams);

        // the window size for winnowing
        let w: i32 = t - k + 1;

        // checks windows of hashes of length w, uses robust winnowing to select fingerprints
        let mut fingerprint_tuples: Vec<(i64, usize)> = robust_winnow(hashed_kgrams, w as usize);

        // combine fingerprint tuples with original line numbers, make Fingerprint structs
        for tuple in fingerprint_tuples.iter() {
            let hash: i64 = tuple.0;
            let start_line: i32 = nt.line_number(tuple.1 as i32);
            let end_line: i32 = nt.line_number(tuple.1 as i32 + k - 1);
            let fingerprint: Fingerprint = Fingerprint {
                hash: hash,
                lines: (start_line, end_line)
            };
            fingerprints.push(fingerprint);
        }
    }
    fingerprints
}

<<<<<<< HEAD
// The robust winnowing algorithm, which takes in a Vec<i64> of hashes and returns the fingerprints,
=======
// the robust winnowing algorithm; takes in a Vec<i64> of hashes and returns the fingerprints,
>>>>>>> 8ed19080
// or a Vec<(i64, usize)>, which represents a subset of the input hashes paired with their index
// In each window select the minimum hash value. If possible break ties by selecting
// the same hash as the window one position to the left. If not, select the rightmost minimal hash.
// Save all selected hashes as the fingerprints of the document.
fn robust_winnow(hashed_kgrams: Vec<i64>, window_size: usize) -> Vec<(i64, usize)> {

    let max_window_index: usize = hashed_kgrams.len() as usize;
    let mut window_start: usize = 0;
    let mut window_end: usize = window_size;

    let mut fingerprint_tuples: Vec<(i64, usize)> = Vec::new();
    let mut prev_fingerprint: Option<(i64, usize)> = None;

    // check all windows of size w in the hashed kgrams
    while window_end <= max_window_index {
        let window = &hashed_kgrams[window_start..window_end];

        // find the minimum hash(es) of the current window
        let mut cur_mins: Vec<(i64, usize)> = Vec::new();
        let mut cur_window_index_counter: usize = 0;

        for hash in window.iter() {
            let index: usize = window_start + cur_window_index_counter;
            let potential_fingerprint: (i64, usize) = (*hash, index);

            if cur_mins.is_empty() {
                cur_mins.push(potential_fingerprint);
            } else if hash < &cur_mins[0].0 {
                cur_mins = vec![potential_fingerprint]
            } else if hash == &cur_mins[0].0 {
                cur_mins.push(potential_fingerprint);
            }
            cur_window_index_counter += 1;
        }

        // compare cur_mins and prev_fingerprint to determine whether to update fingerprint_tuples
        match prev_fingerprint {
            // if no fingerprints have been identified Pyret
            None => {
                let next_fingerprint_tuple: (i64, usize) = *cur_mins.last().unwrap();
                fingerprint_tuples.push(next_fingerprint_tuple);
                prev_fingerprint = Some(next_fingerprint_tuple);
            }
            Some(fp) => {
                // if none of cur_mins is the previous fingerprint, select the rightmost hash
                if !cur_mins.contains(&fp) {
                    let next_fingerprint_tuple: (i64, usize) = *cur_mins.last().unwrap();
                    fingerprint_tuples.push(next_fingerprint_tuple);
                    prev_fingerprint = Some(next_fingerprint_tuple);
                }
            }
        }
        window_start += 1; window_end += 1;
    }
    fingerprint_tuples
}

// a rolling hash function for a vector of strings
// assumes each "kgram" &str in the input Vec is of length k
fn rolling_hash(mut kgrams: Vec<&str>) -> Vec<i64> {
    let len = kgrams.len();

    // the output vector of hashes, which is returned when the entirety of the input is hashed
    let mut output: Vec<i64> = Vec::new();
    let mut prev_first_char: Option<char> = None;

    while output.len() < len {
        let cur_str: &str = kgrams[0];
        kgrams = kgrams[1..].to_vec();

        let mut cur_first_char: char =
            cur_str.chars().next().unwrap().to_lowercase().next().unwrap();
        let mut cur_last_char: char =
            cur_str.chars().last().unwrap().to_lowercase().next().unwrap();

        match prev_first_char {
            // if the current iteration is the first string being hashed
            None => {
                // appends the hash of the first string to the output vector
                output.push(hash(cur_str));
            }
            // if at least one string has already been hashed
            Some(c) => {
                // calculates the hash of the current string using the previous hash
                let str_len = cur_str.chars().count() as i64;
                let prev_hash: &i64 = output.last().unwrap();

                // calculates the portion represented by the previous hash's first character
                let prev_first_char_component =
                    (c as i64 * mod_exp(BASE, str_len - 1, PRIME_MODULUS)) % PRIME_MODULUS;

                // calculates the current hash by removing the prev first character's component,
                // multiplying the remaining k-1 chars by BASE, and adding the new character;
                // PRIME_MODULUS is added to prev_hash to prevent underflow
                let hash: i64 = ((prev_hash + PRIME_MODULUS - prev_first_char_component) * BASE
                + cur_last_char as i64) % PRIME_MODULUS;

                // appends the hash of the current string to the output vector
                output.push(hash);
            }
        }
        //sets prev_first_char equal to the first character of the current string
        prev_first_char = Some(cur_first_char);
    }
    output
}

// a simple, non-rolling hash function for strings
// only matches the output of rolling_hash() when the input str is of length k
fn hash(str: &str) -> i64 {
    let len = str.chars().count() as usize;
    let mut hash_val: i64 = 0;

    // for each character c in the string, the value c multiplied by the modular exponent
    // of (length of string - index of character - 1) is added to hash_val
    for (i, c) in str.chars().enumerate() {
        let char_lowered: i64 = c.to_lowercase().next().unwrap() as i64;
        hash_val = (hash_val + (char_lowered * mod_exp(BASE, (len - i) as i64 - 1, PRIME_MODULUS))
        % PRIME_MODULUS) % PRIME_MODULUS;
    }

    hash_val
}

// a modular exponentiation function, which calculates the remainder when base is raised to
// the power of exponent and divided by modulus
fn mod_exp(mut base: i64, mut exponent: i64, modulus: i64) -> i64 {
    if modulus == 1 {
        0
    } else {
        let mut output = 1;
        base = base % modulus;
        while exponent > 0 {
            if exponent % 2 == 1 {
                output = output * base % modulus;
            }
            exponent = exponent >> 1;
            base = base * base % modulus
        }
        output
    }
}

#[cfg(test)]
mod tests {
    use super::*;

    #[test]
    // tests that mod_exp performs modular exponentiation as expected
    fn mod_exp_test() {
        assert_eq!(mod_exp(2, 5, 1), 0, "zero when mod 1");
        assert_eq!(mod_exp(3, 3, 82), 27, "normal exponent when much less than mod");
        assert_eq!(mod_exp(3, 4, 82), 81, "normal exponent when less than mod");
        assert_eq!(mod_exp(2, 5, 32), 0, "zero when base^exp equals mod");
        assert_eq!(mod_exp(2, 6, 32), 0, "zero when base^exp divisible by mod");
        assert_eq!(mod_exp(3, 5, 82), 79, "wraps around when base^exp exceeds mod");
        assert_eq!(mod_exp(19, 7, 123), 112, "can wrap around mod several times");
    }

    #[test]
    // tests hash() and rolling_hash() for empty inputs
    fn empty_input_hash() {
        let mut empty: Vec<&str> = Vec::new();

        assert_eq!(hash(""), 0);
        assert_eq!(rolling_hash(empty), vec![]);
    }

    #[test]
    // tests that single character strings are always represented as their code points after
    // hashing, with the exception of capital letters having the same value as lowercase counterparts
    fn code_points() {
        assert_eq!(hash("!"), 33);
        assert_eq!(hash("M"), 109);
        assert_eq!(hash("m"), 109);
        assert_eq!(hash("é"), 233);
        assert_eq!(rolling_hash(vec!["!", "M", "m", "é"]), vec![33, 109, 109, 233]);
    }

    #[test]
    // tests that hash() and rolling_hash() are case insensitive
    fn case_insensitive() {
        let mut lowercase_kgrams: Vec<&str> = vec!["this is a te", "his is a tes", "is is a test"];
        let mut mixcase_kgrams: Vec<&str> = vec!["tHis IS a TE", "his is a tes", "IS IS A TEST"];
        let mut uppercase_kgrams: Vec<&str> = vec!["THIS IS A TE", "HIS IS A TES", "IS IS A TEST"];

        assert_eq!(hash("a"), hash("A"));
        assert_eq!(hash("hello"), hash("HeLLo"));
        assert_eq!(rolling_hash(lowercase_kgrams), rolling_hash(mixcase_kgrams.to_owned()));
        assert_eq!(rolling_hash(mixcase_kgrams.to_owned()), rolling_hash(uppercase_kgrams));
    }

    #[test]
    // tests that hash() and rolling_hash() consider the order of characters
    fn rearranged_characters() {
        let mut arrange_1: Vec<i64> = rolling_hash(vec!["aba", "bab", "abb"]);
        let mut arrange_2: Vec<i64> = rolling_hash(vec!["aab", "abb", "bba"]);

        assert_ne!(hash("abc"), hash("bac"));
        assert_ne!(hash("this is a test"), hash("a test this is"));
        assert_ne!(arrange_1[0], arrange_2[0]);
        assert_ne!(arrange_1[1], arrange_2[1]);
        assert_ne!(arrange_1[2], arrange_2[2]);
    }

    #[test]
    // tests that distinct calls to identical inputs to hash() and rolling_hash() yield identical outputs
    fn equal_input_equal_output() {
        let mut three_kgrams: Vec<&str> = vec!["abcd", "bcde", "cdef"];
        let mut three_kgrams_hashed: Vec<i64> = rolling_hash(three_kgrams);
        let mut three_kgrams_copy: Vec<&str> = vec!["abcd", "bcde", "cdef"];

        assert_eq!(hash("abcdefg"), hash("abcdefg"));
        assert_eq!(hash("@ 3 df KM34,;."), hash("@ 3 df KM34,;."));
        assert_eq!(rolling_hash(three_kgrams_copy), three_kgrams_hashed);
    }

    #[test]
    // tests that hash() and rolling_hash() do not overflow on lengthy inputs
    fn no_overflow() {
        let long_input: i64 = hash("The quick brown fox jumps over the lazy dog");
        let high_code_points: i64 = hash("ó { |~ û ÿ ©÷ ó { |~ û ÿ ©÷ ó { |~ û ÿ ©÷");
        let mut large_kgrams: Vec<i64> = rolling_hash(vec!["each string is pretty long in this V",
        "ach string is pretty long in this Ve", "ch string is pretty long in this Vec"]);

        assert_eq!(long_input < PRIME_MODULUS, true);
        assert_eq!(high_code_points < PRIME_MODULUS, true);
        assert_eq!(large_kgrams[0] < PRIME_MODULUS, true);
        assert_eq!(large_kgrams[1] < PRIME_MODULUS, true);
        assert_eq!(large_kgrams[2] < PRIME_MODULUS, true);
    }

    #[test]
    // tests that rolling_hash() does not allow underflow when the first character component is
    // greater than the rest
    fn no_underflow() {
        let underflow_test: Vec<i64> = rolling_hash(vec!["ÿ!0", "!0!"]);

        assert_eq!(underflow_test[1] > 0, true);
    }

    #[test]
    // tests the output Vec of the rolling_hash() is the same length as the input Vec
    fn rolling_hash_output_length() {
        assert_eq!(rolling_hash(vec!["ab", "bc", "cd", "de", "ef"]).len(), 5);
    }

    #[test]
    // tests that the rolling hash produces the same hash values as the naive hash
    fn hash_vs_rolling_hash() {
        let mut one_kgram: Vec<&str> = vec!["there is one kgram!"];
        let mut three_kgrams: Vec<&str> = vec!["abcde", "bcdef", "cdefg"];
        let mut special_chars: Vec<&str> = vec!["$ 1:", " 1:,", "1:,a", ":,aA"];
        let mut spec_indiv_hashes = vec![hash("$ 1:"), hash(" 1:,"), hash("1:,a"), hash(":,aA")];

        assert_eq!(rolling_hash(one_kgram), vec![hash("there is one kgram!")]);
        assert_eq!(rolling_hash(three_kgrams), vec![hash("abcde"), hash("bcdef"), hash("cdefg")]);
        assert_eq!(rolling_hash(special_chars), spec_indiv_hashes);
    }

    #[test]
    // tests that the min is properly selected from a single window
    fn single_window_winnow() {
        let input: Vec<i64> = vec![13, 4, 72, 3];
        let output: Vec<(i64, usize)> = vec![(3, 3)];

        assert_eq!(robust_winnow(input, 4), output, "single window to be winnowed");
    }

    #[test]
    // tests that each member is selected as a fingeprint when the window size is 1
    fn smallest_window_size() {
        let input: Vec<i64> = vec![2, 2, 13, 64, 64, 2];
        let output: Vec<(i64, usize)> = vec![(2, 0), (2, 1), (13, 2), (64, 3), (64, 4), (2, 5)];

        assert_eq!(robust_winnow(input, 1), output, "window size of 1");
    }

    #[test]
    // tests that the rightmost min hash is selected as expected (when the left may not be)
    fn rightmost_selected() {
        let input: Vec<i64> = vec![2, 2, 13, 64, 64, 2];
        let output: Vec<(i64, usize)> = vec![(2, 1), (13, 2), (64, 4), (2, 5)];

        assert_eq!(robust_winnow(input, 2), output, "window size of 2, breaks ties right min");
    }

    #[test]
    // tests that the leftmost min hash is selected when possible (when in prev window)
    fn leftmost_selected() {
        let input: Vec<i64> = vec![2, 2, 13, 64, 9, 2];
        let output: Vec<(i64, usize)> = vec![(2, 1), (9, 4), (2, 5)];

        assert_eq!(robust_winnow(input, 3), output, "window size of 3, breaks ties left min");
    }

    #[test]
    // tests a hand-verified lengthy example on various window sizes
    fn lengthy_hand_verified() {
        let input: Vec<i64> = vec![4743, 2048, 728, 2741, 2332, 95, 2941, 95, 3040, 1619,
            4384, 3591, 3567, 4851, 4634, 2588, 3936, 1957, 3980, 3988, 4718, 4225,
            2120, 2954, 4093, 2298, 1760, 2];

        // window size 2
        let output: Vec<(i64, usize)> = vec![(2048, 1), (728, 2), (2332, 4), (95, 5), (95, 7),
            (1619, 9), (3591, 11), (3567, 12), (4634, 14), (2588, 15), (1957, 17), (3980, 18),
            (3988, 19), (4225, 21), (2120, 22), (2954, 23), (2298, 25), (1760, 26), (2, 27)];

        assert_eq!(robust_winnow(input.to_owned(), 2), output);

        // window size 5
        let output: Vec<(i64, usize)> = vec![(728, 2), (95, 5), (95, 7), (1619, 9), (3567, 12),
            (2588, 15), (1957, 17), (2120, 22), (1760, 26), (2, 27)];

        assert_eq!(robust_winnow(input.to_owned(), 5), output);

        // window size 10
        let output: Vec<(i64, usize)> = vec![(95, 7), (1619, 9), (1957, 17), (1760, 26), (2, 27)];

        assert_eq!(robust_winnow(input.to_owned(), 10), output);

        // window size 20
        let output: Vec<(i64, usize)> = vec![(95, 7), (2, 27)];

        assert_eq!(robust_winnow(input.to_owned(), 20), output);
    }


    // tests robust_winnow() on the example provided in the "Winnowing: Local Algorithms for
    // Document Fingerprinting" paper
    fn paper_verified_robust_winnow() {
        let paper_example: Vec<i64> =
            vec![77, 74, 42, 17, 98, 50, 17, 98, 8, 88, 67, 39, 77, 74, 42, 17, 98];
        let expected_output: Vec<(i64, usize)> = vec![(17, 3), (17, 6), (8, 8), (39, 11), (17, 15)];

        assert_eq!(robust_winnow(paper_example, 4), expected_output);
    }
}<|MERGE_RESOLUTION|>--- conflicted
+++ resolved
@@ -65,11 +65,7 @@
     fingerprints
 }
 
-<<<<<<< HEAD
-// The robust winnowing algorithm, which takes in a Vec<i64> of hashes and returns the fingerprints,
-=======
 // the robust winnowing algorithm; takes in a Vec<i64> of hashes and returns the fingerprints,
->>>>>>> 8ed19080
 // or a Vec<(i64, usize)>, which represents a subset of the input hashes paired with their index
 // In each window select the minimum hash value. If possible break ties by selecting
 // the same hash as the window one position to the left. If not, select the rightmost minimal hash.
