/* normalize.rs: Pre-processer for Pyret programs to eliminate irrelevant features */

<<<<<<< HEAD
=======
use regex::Regex;

>>>>>>> c6605c2f
// A NormText stores the normalized text of some program and
// encodes line number information from the original
// file from which normalized version has been generated.
// (accessible from line_number method)
//
// line_ends[x] = y means that y is the index of the first char
<<<<<<< HEAD
// in the normalized text occurring after line x+1 in the original
=======
// in the normalized text occurring *after* line x+1 in the original
>>>>>>> c6605c2f
#[derive(Debug, PartialEq)]
pub struct NormText {
    pub value: String,
    line_ends: Vec<i32>
}

impl NormText {
    // determine the line number in the original text that
<<<<<<< HEAD
    // a char at index i in the normalized text corresponds to
    pub fn line_number(i: i32) -> i32 {
        unimplemented!();
    }
}


// Remove/normalize any features from a program's text that
=======
    // a char at index norm_idx in the normalized text corresponds to
    pub fn line_number(&self, norm_idx: i32) -> i32 {
        // iterate over all lines & the first norm char occurring *after* them
        for (zro_idx_line, first_char_after) in self.line_ends.iter().enumerate() {
            // if first char after this line is strictly after norm_idx,
            // then norm_idx takes place on this line (if it were on an earlier
            // line, it would've already terminated)
            if first_char_after > &norm_idx {
                return (zro_idx_line as i32) + 1;    // correct for 0-indexing
            }
        }

        // should not get here (last entry in line_ends is larger than any valid norm_idx)
        panic!("normalize: line_number called with invalid index {}", norm_idx);
    }
}

// replacement for all identifier names
// Note: unit tests may break if this is altered
// (written assuming 'v')
const NORM_IDENTIFIER: char = 'v';

// Remove/normalize any features from a program's text that 
>>>>>>> c6605c2f
// shouldn't differentiate it from other programs:
//      1. normalize identifiers
//      2. remove whitespace
//      3. remove type annotations
//      4. remove docstrings
//      5. remove comments
<<<<<<< HEAD
// Returns the normalized string & enough info to map parts
// of the normalized text to line numbers in the original
pub fn normalize(program: String) -> NormText {
    unimplemented!();
=======
// Returns the normalized string & enough info to map parts 
// of the normalized text to line numbers in the original (LineMapping)
pub fn normalize(program: &str) -> NormText {    
    let mut head: &str = &program;          // rest of program to be processed
    let mut norm = String::from("");        // normalized program text
    let mut norm_idx = 0;                   // next index to write to in norm text
    let mut line_ends = Vec::new();         // encodes line info (see NormText above)

    // while haven't seen entire program
    while !head.is_empty() {

        // ------- Whitespace -------
        if let Some((mat, rest, len)) = match_whitespace(head) {
            head = rest;    // jump over whitespace
            account_for_newlines(mat, norm_idx, &mut line_ends, false);
            continue;
        }

        // ------- Comments -------
        if let Some((mat, rest, len)) = match_comment(head) {
            head = rest;    // jump over comment
            account_for_newlines(mat, norm_idx, &mut line_ends, false);
            continue;
        }

        // ------- Docstrings -------
        if let Some((mat, rest, len)) = match_docstring(head) {
            head = rest;    // jump over docstring
            account_for_newlines(mat, norm_idx, &mut line_ends, false);
            continue;
        }

        // ------- Types -------
        if let Some((mat, rest, len)) = match_type(head) {
            head = rest;    // jump over annotation
            account_for_newlines(mat, norm_idx, &mut line_ends, false);
            continue;
        }

        // ------- String Literals -------
        if let Some((mat, rest, len)) = match_string_literal(head) {
            // account for newlines *before* incrementing norm_idx,
            // because whitespace is preserved in strings, and indices
            // for line ends within the literal need to be computed relative
            // to norm_idx before advancing *past* the string.
            account_for_newlines(mat, norm_idx, &mut line_ends, true);

            norm.push_str(mat); // write literal to norm
            norm_idx += len as i32;

            head = rest;    // jump over literal
            continue;
        }

        // ------- Keywords & Identifiers -------
        // (second to last test, because most general)
        if let Some((is_keyw, key_or_id)) = match_keyword_or_ident(head) {
            let (mat, rest, len) = key_or_id;

            head = rest;    // jump over keyword/ident

            if is_keyw {
                norm.push_str(mat); // preserve keyword
                norm_idx += len as i32;
            } else {
                norm.push(NORM_IDENTIFIER); // normalize identifiers
                norm_idx += 1;
            }
            continue;
        }

        // ------- Else -------
        norm.push(head.chars().next().unwrap());    // write first char of head to norm
        norm_idx += 1;      // progress next idx to be written to
        head = &head[1..];  // progress head
    }

    // final line always contains everything to end of norm
    line_ends.push(norm.chars().count() as i32);

    // return normalized text in struct for line number computations
    NormText { value: norm, line_ends: line_ends }
}

// A Match indicates a prefix of some string that represents some feature
// (i.e. whitespace, docstring, identifier, etc.)
// In (match, rest, len), match is the matching prefix, rest is the
// remaining slice of the original string, and len is the size of the match
type Match<'a> = (&'a str, &'a str, usize);

// extract the prefix of hd that matches the given reg expression, or None
// (ensure the given regex is prefixed with ^)
fn extract_match<'a>(hd: &'a str, re: &Regex) -> Option<Match<'a>> {
    match re.find(hd) {
        Some(mat) => {
            let e = mat.end();
            // match, rest, and length of match
            Some((&hd[..e], &hd[e..], e))
        },
        None => None,
    }
}

// extract longest prefix of whitespace if any, or None
fn match_whitespace(hd: &str) -> Option<Match> {
    lazy_static! {
        static ref WHITESPACE: Regex = Regex::new(r"^\s+").unwrap();
    }

    extract_match(hd, &WHITESPACE)
}

// extract longest comment prefix if any, or None 
fn match_comment(hd: &str) -> Option<Match> {
    lazy_static! {
        // match single- and multi-line comments
        static ref COMMENT: Regex = Regex::new(
            r#"^((#\|(.|\n)*?\|#)|(#.*))"#
        ).unwrap();
    }

    extract_match(hd, &COMMENT)
}

// extract longest docstring prefix if any, or None
fn match_docstring(hd: &str) -> Option<Match> {
    lazy_static! {
        // match docstrings with '', "", and ``` quotes
        static ref DOC: Regex = Regex::new(
            r#"^doc:\s*((".*?")|('.*?')|(```(.|\n)*?```))"#
        ).unwrap();
    }

    extract_match(hd, &DOC)
}

// extract longest type annotation prefix if any, or None
fn match_type(hd: &str) -> Option<Match> {
    lazy_static! {
        // type parameters (i.e. <A, B, C>)
        static ref TYPE_PARAMS: Regex = Regex::new(
            r"^<([_a-zA-Z][-_a-zA-Z0-9]*(,\s*)?)*>"
        ).unwrap();
        // :: syntax preceding type annotations
        // (followed by mandatory whitespace)
        static ref ANNOT_PREFIX: Regex = Regex::new(
            r"^::\s+"
        ).unwrap();
        // -> syntax preceding output type annotations
        // (followed by arb. whitespace)
        static ref OUT_TYPE_PREFIX: Regex = Regex::new(
            r"^->\s*"
        ).unwrap();
        // simple (non-parenthesized) types
        static ref SIMPLE_TYPE: Regex = Regex::new(
            r"[_a-zA-Z][-_a-zA-Z0-9<>]*"
        ).unwrap();
    }

    // Given a match of an annotation prefix, attempt to parse the
    // following type, and combine them into a single match.
    // Also parse arbitrary whitespace following the type (so when types
    // are removed, no whitespace artifact will be left)
    fn parse_type<'a>(head: &'a str, prefix: Match) -> Option<Match<'a>> {
        let (pref_mat, pref_rest, pref_len) = prefix;
        
        if pref_rest.starts_with('(') {
            // try complex type (match everything within balanced parens)
            let mut open_parens = 1;    // count of open parentheses read so far
            let mut reader = pref_rest; // copy for reading through rest of type
            let mut typ_len = 1;        // number of matched chars in type

            while open_parens > 0 {
                reader = &reader[1..];  // move along
                typ_len += 1;

                // if out of input before balancing parens, fail
                if reader.is_empty() { return None; }

                // count opening/closing parens
                if reader.starts_with('(') {
                    open_parens += 1;
                } else if reader.starts_with(')') {
                    open_parens -= 1;
                }
            }

            // combine prefix & type matches
            let len = pref_len + typ_len;
            Some((&head[..len], &head[len..], len))

        } else {
            // try simple type
            match extract_match(pref_rest, &SIMPLE_TYPE) {
                Some((typ_mat, typ_rest, typ_len)) => {
                    // combine prefix & type matches
                    let len = pref_len + typ_len;
                    Some((&head[..len], &head[len..], len))
                },
                None => return None, // fail
            }
        }
    }

    // attempt to match :: prefix
    if let Some(colon_prefix) = extract_match(hd, &ANNOT_PREFIX) {
        return parse_type(hd, colon_prefix);
    }

    // attempt to match -> prefix
    if let Some(arrow_prefix) = extract_match(hd, &OUT_TYPE_PREFIX) {
        return parse_type(hd, arrow_prefix);
    }

    // finally, attempt to match type parameter list
    extract_match(hd, &TYPE_PARAMS)
}

// extract longest string literal prefix (single, double, or triple quoted) if any, or None
fn match_string_literal(hd: &str) -> Option<Match> {
    lazy_static! {
        // match all kinds of quoted strings
        static ref STRING_LIT: Regex = Regex::new(
            r#"^((".*?")|('.*?')|(```(.|\n)*?```))"#
        ).unwrap();
    }

    extract_match(hd, &STRING_LIT)
}

// extract longest identifier/keyword prefix if any, or None.
// boolean indicates true if a keyword was matched, false if identifier
fn match_keyword_or_ident(hd: &str) -> Option<(bool, Match)> {
    lazy_static! {
        // gleaned from pyret-lang/src/scripts/tokenize.js
        // ordered length descending so longest match is preferred
        static ref KEYWORD: Regex = Regex::new(
            "^(raises-other-than|raises-satisfies|raises-violates|does-not-raise\
                |provide-types|otherwise:|load-table|is-roughly|descending|transform\
                |satisfies|is-not<=>|examples:|ascending|violates|type-let|sharing:\
                |sanitize|provide:|is-not=~|is-not==|examples|source:|reactor|provide\
                |newtype|include|extract|else if|because|where:|table:|shadow|select\
                |raises|module|method|letrec|is-not|import|hiding|extend|check:|block:\
                |with:|using|then:|sieve|order|is<=>|false|else:|check|cases|when|type\
                |true|row:|lazy|is=~|is==|from|else|doc:|data|var|spy|ref|rec|let|lam\
                |fun|for|end|ask|and|or|of|is|if|do|by|as)"
        ).unwrap();
        static ref IDENT: Regex = Regex::new(
            r"^([_a-zA-Z][_a-zA-Z0-9]*(?:-+[_a-zA-Z0-9]+)*)"
        ).unwrap();
    }

    let key_match = extract_match(hd, &KEYWORD);
    let id_match = extract_match(hd, &IDENT);

    match (key_match, id_match) {
        // both keyword & identifier match
        (Some(key), Some(id)) => {
            // compare match lengths
            if id.2 > key.2 {
                // use identifier match
                Some((false, id))
            } else {
                // use keyword match
                Some((true, key))
            }
        },
        // only identifier
        (None, Some(id)) => Some((false, id)),

        // only keyword
        (Some(key), None) => Some((true, key)),

        // neither match
        (None, None) => None,
    }
}

// Read over a slice & add the index of the next normalized text char
// after each newline to the line ends (le) vector.
// If preserving newlines, next index will be index right after \n, otherwise
// idx parameter is used.
fn account_for_newlines(slice: &str, idx: i32, le: &mut Vec<i32>, preserve_newlines: bool) {
    for (i, c) in slice.chars().enumerate() {
        if c == '\n' {
            le.push(if preserve_newlines { idx + ((i + 1) as i32) } else { idx });
        }
    }
}

#[cfg(test)]
mod normalize_tests {
    use super::*;
    use std::convert::TryInto;

    #[test]
    fn line_number_info_preserved() {
        {
            let norm = normalize(
                "fun f(x):\n\
                    \tblock:\n\
                    \t\t5 * 10\n\
                    \t\tx + 10\n\
                    \t\t7 * x\n\
                    \tend\n\
                end");
            // norm: "funv(v):block:5*10v+107*vendend"
            assert_eq!(norm.line_number(0), 1);
            assert_eq!(norm.line_number(11), 2);
            assert_eq!(norm.line_number(14), 3);
            assert_eq!(norm.line_number(21), 4);
            assert_eq!(norm.line_number(23), 5);
            assert_eq!(norm.line_number(25), 6);
            assert_eq!(norm.line_number(30), 7);
        }
        {
            let norm = normalize(
                "x = ~100.051\n\
                y = ```long string literal over\n\
                        multiple lines```\n\
                lam(n): 5 * n end");
            // norm: "v=~100.051v=```long string literal over\nmultiple lines```lam(v):5*vend"
            assert_eq!(norm.line_number(9), 1);
            assert_eq!(norm.line_number(10), 2);
            assert_eq!(norm.line_number(39), 2);
            assert_eq!(norm.line_number(40), 3);
            assert_eq!(norm.line_number(57), 4);
            assert_eq!(norm.line_number(62), 4);
        }
    }

    // generic testing form for normalize()
    // calls normalize() on input string & asserts output text value & line ends
    fn test_norm(input: &str, out_val: &str, out_line_ends: Vec<i32>) {
        let norm = normalize(input);
        assert_eq!(norm.value, String::from(out_val));
        assert_eq!(norm.line_ends, out_line_ends);
    }

    #[test]
    fn empty_document() {
        test_norm(
            "",
            "",
            vec![0]);
    }

    #[test]
    fn whitespace_removed() {
        test_norm(
            "  \n \na = 1\n\t\t ",
            "v=1",
            vec![0, 0, 3, 3]);
        test_norm(
            "check:\n\n\t1 is \n2\nend",
            "check:1is2end",
            vec![6, 6, 9, 10, 13]);
    }

    #[test]
    fn identifiers_normalized() {
        test_norm(
            "name-1 = 7\nsecond_name = name-1 * name-1",
            "v=7v=v*v",
            vec![3, 8]);
    }

    #[test]
    fn types_removed() {
        test_norm(
            "x :: Number = 10\ny :: Boolean = true",
            "v=10v=true",
            vec![4, 10]);
        test_norm(
            "fun f(a :: Custom, b :: List)\n-> String:\n",
            "funv(v,v):",
            vec![9, 10, 10]);
        test_norm(
            "param :: List<List<InnerType>>",
            "v",
            vec![1]);
        test_norm(
            "complex :: ((Number -> String) -> \
            (List<String> -> List<List<Number>>)) = 10",

            "v=10",
            vec![4]);
        test_norm(
            "fun f<A, B, C>(x, y)",
            "funv(v,v)",
            vec![9]);
        test_norm(
            "fun do-it<Type,XYZ,_>(x :: Number) -> (String -> String):",
            "funv(v):",
            vec![8]);
        test_norm(
            "fun f \n <A, B>():",
            "funv():",
            vec![4, 7]);
        test_norm(
            "fun newlines-everywhere<X,Y,\n\nA, Z>(param\n::\nList<X>)\n\n ->\n Y\n:",
            "funv(v):",
            vec![4, 4, 6, 6, 7, 7, 7, 7, 8]);
        test_norm(
            "(id :: Number\n\n, id2)",
            "(v,v)",
            vec![2, 2, 5]);
    }

    #[test]
    fn docs_removed() {
        test_norm(
            "fun f():\n\
                \tdoc: \"docstring here\"\n\
                5\n\
            end",

            "funv():5end",
            vec![7, 7, 8, 11]);

        test_norm(
            "fun g():\n\
                doc: ```This is a longer docstring.\n\
                It takes place over multiple lines.```\n\
                0\n\
            end",

            "funv():0end",
            vec![7, 7, 7, 8, 11]);
    }

    #[test]
    fn comments_removed() {
        test_norm(
            "x = 1 # x is 1\ny = 2 # the value of y",
            "v=1v=2",
            vec![3, 6]);
        test_norm(
            "n = true #| commented code:\n\
            x = 15\n\
            y =\"string value\"\n\
            |#\n\
            m = false",

            "v=truev=false",
            vec![6, 6, 6, 6, 13]);
    }

    #[test]
    fn simple_func() {
        test_norm(
            "fun square(n): n * n end",
            "funv(v):v*vend",
            vec![14]);
    }

    #[test]
    fn preserves_string_literals() {
        test_norm(
            "my-literal = \"This is a string value\"",
            "v=\"This is a string value\"",
            vec![26]);
        test_norm(
            "x = 'single-quoted string; fun f(): end'",
            "v='single-quoted string; fun f(): end'",
            vec![38]);
        test_norm(
            "triple = ```here's a\ntriple-quote```",
            "v=```here's a\ntriple-quote```",
            vec![14, 29]);
    }

    #[test]
    fn keywords_and_otherwise_preserved() {
        // ensure any other syntactic elements are preserved
        test_norm(
            "import tables as T",
            "importvasv",
            vec![10]);
        test_norm(
            "if (5 * 2) < 10:\n\
                true\n\
            else:\n\
                false\n\
            end",

            "if(5*2)<10:trueelse:falseend",
            vec![11, 15, 20, 25, 28]);
        test_norm(
            "examples:\n\
                tmp = \"x = 5\"\n\
                tmp is tmp\n\
            end",

            "examples:v=\"x = 5\"visvend",
            vec![9, 18, 22, 25]);
    }

>>>>>>> c6605c2f
}<|MERGE_RESOLUTION|>--- conflicted
+++ resolved
@@ -1,21 +1,14 @@
 /* normalize.rs: Pre-processer for Pyret programs to eliminate irrelevant features */
 
-<<<<<<< HEAD
-=======
 use regex::Regex;
 
->>>>>>> c6605c2f
 // A NormText stores the normalized text of some program and
 // encodes line number information from the original
 // file from which normalized version has been generated.
 // (accessible from line_number method)
 //
 // line_ends[x] = y means that y is the index of the first char
-<<<<<<< HEAD
-// in the normalized text occurring after line x+1 in the original
-=======
 // in the normalized text occurring *after* line x+1 in the original
->>>>>>> c6605c2f
 #[derive(Debug, PartialEq)]
 pub struct NormText {
     pub value: String,
@@ -24,16 +17,6 @@
 
 impl NormText {
     // determine the line number in the original text that
-<<<<<<< HEAD
-    // a char at index i in the normalized text corresponds to
-    pub fn line_number(i: i32) -> i32 {
-        unimplemented!();
-    }
-}
-
-
-// Remove/normalize any features from a program's text that
-=======
     // a char at index norm_idx in the normalized text corresponds to
     pub fn line_number(&self, norm_idx: i32) -> i32 {
         // iterate over all lines & the first norm char occurring *after* them
@@ -57,19 +40,12 @@
 const NORM_IDENTIFIER: char = 'v';
 
 // Remove/normalize any features from a program's text that 
->>>>>>> c6605c2f
 // shouldn't differentiate it from other programs:
 //      1. normalize identifiers
 //      2. remove whitespace
 //      3. remove type annotations
 //      4. remove docstrings
 //      5. remove comments
-<<<<<<< HEAD
-// Returns the normalized string & enough info to map parts
-// of the normalized text to line numbers in the original
-pub fn normalize(program: String) -> NormText {
-    unimplemented!();
-=======
 // Returns the normalized string & enough info to map parts 
 // of the normalized text to line numbers in the original (LineMapping)
 pub fn normalize(program: &str) -> NormText {    
@@ -568,5 +544,4 @@
             vec![9, 18, 22, 25]);
     }
 
->>>>>>> c6605c2f
 }