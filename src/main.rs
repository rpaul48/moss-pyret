// use std::io;
// use std::fs;
// use std::path::Path;

<<<<<<< HEAD
use crate::fingerprint::hash;
use crate::fingerprint::rolling_hash;

=======
#[macro_use] extern crate lazy_static;
extern crate regex;

mod error;
>>>>>>> c6605c2f
mod fingerprint;
mod normalize;

use error::err;
use fingerprint::Fingerprint;

struct Submission {
    path: String,
    documents: Vec<Document>
}

struct Document {
    path: String,
    fingerprints: Vec<Fingerprint>
}

fn main() {
    /*
    println!("using naive hash");
    println!("a%Hd: {}", hash("a%Hd"));
    println!("%Hdd: {}", hash("%Hdd"));
    println!("Hdd%: {}", hash("Hdd%"));

    println!("using rolling hash");
    let mut abcde_3grams: Vec<&str> = Vec::new();
    abcde_3grams.push("a%Hd");
    abcde_3grams.push("%Hdd");
    abcde_3grams.push("Hdd%");

    println!("a%Hd, %Hdd, Hdd%: {:?}", rolling_hash(abcde_3grams));

    println!("------");
    println!("{}", hash(" "));
    println!("{}", hash(""));
    let mut vect: Vec<&str> = Vec::new();
    println!("{:?}", rolling_hash(vect)); */

    

    // ask user for input directory of files
    //println!("Please enter the path to a directory of files:");

    //let mut folder_path_str = String::new();
    //io::stdin()
    //    .read_line(&mut folder_path_str)
    //    .expect("Failed to read input");

    //let str1 = &folder_path_str[..];
    //let folder_path = Path::new(str1);

    // let folder_path = Path::new("./test-dirs/txts");

    // for file in fs::read_dir(folder_path).unwrap() {
    //     println!("file path: {}", file.unwrap().path().display())
    // }
}

/*

main()
 
    hashbrown: (i32 -> &Submission)

    for each submission directory
        construct Submission struct for this sub

        for each document in this submission
            call normalize() on doc text -> normalized text & mapping
            call fingerprint() on normalized text & line mapping

            construct Document struct for this doc, add to Submission
            add all hashes used in this document to the growing set of hashes for this submission

        add ref to this submission to hashmap under each fingerprint within this submission (use the set)

    important fingerprints = pull all fingerprints with more than 1 associated submission

    hashbrown: ((&Submission, &Submission) -> Vec<i32>)

    for each important fingerprint
        for each possible pair of submissions associated with this print
            add this print to vec of prints mapped to by this submission pair

    order submission pairs by number of matches, take top n

    generate report for the user

*/<|MERGE_RESOLUTION|>--- conflicted
+++ resolved
@@ -2,16 +2,13 @@
 // use std::fs;
 // use std::path::Path;
 
-<<<<<<< HEAD
 use crate::fingerprint::hash;
 use crate::fingerprint::rolling_hash;
 
-=======
 #[macro_use] extern crate lazy_static;
 extern crate regex;
 
 mod error;
->>>>>>> c6605c2f
 mod fingerprint;
 mod normalize;
 
