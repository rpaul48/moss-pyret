#[macro_use] extern crate lazy_static;
extern crate regex;
use std::path::PathBuf;
use crate::fingerprint::Fingerprint;

mod fingerprint;
mod normalize;
mod file_io;
mod phase_i;
mod error;
mod cli;

// Sub represents a student submission.
// Depending on whether input submissions are directories or
// indiv. files, the dir_name field will be Some or None
#[derive(Debug, PartialEq, Eq, PartialOrd, Ord)]
pub struct Sub {
    pub dir_name: Option<PathBuf>,
    pub documents: Vec<Doc>
}

// Doc represents a file within a submission.
// Docs are initialized as Unprocessed (contents have not yet been
// read), and become Processed once they have been fingerprinted
#[derive(Debug, PartialEq, Eq, PartialOrd, Ord)]
pub enum Doc {
    Unprocessed(PathBuf),
    Processed(PathBuf, Vec<Fingerprint>)
}

fn main() {
<<<<<<< HEAD
	use std::env;
	let args: Vec<String> = env::args().collect();
	// println!("Arguments: {:?}", args);
	let (sub_dir, opts) = cli::parse_args(&args);
	println!("Submission directory: {}", sub_dir.display());
	println!("Optional args: {:#?}", opts);



	

	// use phase_i::{make_ignore_set, analyze_subs};
	// use std::path::Path;
	// use crate::fingerprint::{self, Fingerprint};
	// use crate::normalize::normalize;




	// let a = "provide *\n\
	// \n\
	// data Structure<T>:\n\
	// 	\t| variant(field :: T)\n\
	// end";

	// let norm = normalize::normalize(&a[..]);
	// let fps = fingerprint::fingerprint(norm);

	// println!("{:?}", fps);
	// println!("{} fingerprints.", fps.len());





	// let mut sub1 = Sub {
	// 	dir_name: Some(PathBuf::from("test-dirs/test/multi-file/sub1")),
	// 	documents: vec![
	// 		Doc::Unprocessed(PathBuf::from("test-dirs/test/multi-file/sub1/common.arr")),
	// 		Doc::Unprocessed(PathBuf::from("test-dirs/test/multi-file/sub1/main.arr"))
	// 	]
	// };
	// let mut sub2 = Sub {
	// 	dir_name: Some(PathBuf::from("test-dirs/test/multi-file/sub2")),
	// 	documents: vec![
	// 		Doc::Unprocessed(PathBuf::from("test-dirs/test/multi-file/sub2/common.arr")),
	// 		Doc::Unprocessed(PathBuf::from("test-dirs/test/multi-file/sub2/main.arr"))
	// 	]
	// };

	// let mut submissions = vec![&mut sub1, &mut sub2];

	// if let Ok(set) = make_ignore_set(&Path::new("test-dirs/test/ignore")) {
	// 	println!("Ignoring {:?}", set);
	// 	println!("Analysis output: {:#?}", analyze_subs(&mut submissions, Some(set)));
	}
=======
    match make_ignore_set(&Path::new("./test-dirs/ignore")) {
        Ok(v) => println!("{:?}", v),
        Err(e) => panic!("Error: {:?}", e),
    };
>>>>>>> 7d50b4a7
}<|MERGE_RESOLUTION|>--- conflicted
+++ resolved
@@ -29,22 +29,18 @@
 }
 
 fn main() {
-<<<<<<< HEAD
-	use std::env;
-	let args: Vec<String> = env::args().collect();
-	// println!("Arguments: {:?}", args);
-	let (sub_dir, opts) = cli::parse_args(&args);
-	println!("Submission directory: {}", sub_dir.display());
-	println!("Optional args: {:#?}", opts);
+	// use std::env;
+	// let args: Vec<String> = env::args().collect();
+	// // println!("Arguments: {:?}", args);
+	// let (sub_dir, opts) = cli::parse_args(&args);
+	// println!("Submission directory: {}", sub_dir.display());
+	// println!("Optional args: {:#?}", opts);
 
 
-
-	
-
-	// use phase_i::{make_ignore_set, analyze_subs};
-	// use std::path::Path;
-	// use crate::fingerprint::{self, Fingerprint};
-	// use crate::normalize::normalize;
+	use phase_i::{make_ignore_set, analyze_subs};
+	use std::path::Path;
+	use crate::fingerprint::{self, Fingerprint};
+	use crate::normalize::normalize;
 
 
 
@@ -63,33 +59,28 @@
 
 
 
+	let k: i32 = 15;
+	let t: i32 = 17;
 
+	let mut sub1 = Sub {
+		dir_name: Some(PathBuf::from("test-dirs/test/multi-file/sub1")),
+		documents: vec![
+			Doc::Unprocessed(PathBuf::from("test-dirs/test/multi-file/sub1/common.arr")),
+			Doc::Unprocessed(PathBuf::from("test-dirs/test/multi-file/sub1/main.arr"))
+		]
+	};
+	let mut sub2 = Sub {
+		dir_name: Some(PathBuf::from("test-dirs/test/multi-file/sub2")),
+		documents: vec![
+			Doc::Unprocessed(PathBuf::from("test-dirs/test/multi-file/sub2/common.arr")),
+			Doc::Unprocessed(PathBuf::from("test-dirs/test/multi-file/sub2/main.arr"))
+		]
+	};
 
-	// let mut sub1 = Sub {
-	// 	dir_name: Some(PathBuf::from("test-dirs/test/multi-file/sub1")),
-	// 	documents: vec![
-	// 		Doc::Unprocessed(PathBuf::from("test-dirs/test/multi-file/sub1/common.arr")),
-	// 		Doc::Unprocessed(PathBuf::from("test-dirs/test/multi-file/sub1/main.arr"))
-	// 	]
-	// };
-	// let mut sub2 = Sub {
-	// 	dir_name: Some(PathBuf::from("test-dirs/test/multi-file/sub2")),
-	// 	documents: vec![
-	// 		Doc::Unprocessed(PathBuf::from("test-dirs/test/multi-file/sub2/common.arr")),
-	// 		Doc::Unprocessed(PathBuf::from("test-dirs/test/multi-file/sub2/main.arr"))
-	// 	]
-	// };
+	let mut submissions = vec![&mut sub1, &mut sub2];
 
-	// let mut submissions = vec![&mut sub1, &mut sub2];
-
-	// if let Ok(set) = make_ignore_set(&Path::new("test-dirs/test/ignore")) {
-	// 	println!("Ignoring {:?}", set);
-	// 	println!("Analysis output: {:#?}", analyze_subs(&mut submissions, Some(set)));
+	if let Ok(set) = make_ignore_set(&Path::new("test-dirs/test/ignore"), k, t) {
+		println!("Ignoring {:?}", set);
+		println!("Analysis output: {:#?}", analyze_subs(&mut submissions, Some(set), k, t));
 	}
-=======
-    match make_ignore_set(&Path::new("./test-dirs/ignore")) {
-        Ok(v) => println!("{:?}", v),
-        Err(e) => panic!("Error: {:?}", e),
-    };
->>>>>>> 7d50b4a7
 }